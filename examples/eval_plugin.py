#!/usr/bin/env python
# -*- coding: utf-8 -*-

################################################################################
# Copyright (c) 2020 ContinualAI Research                                      #
# Copyrights licensed under the CC BY 4.0 License.                             #
# See the accompanying LICENSE file for terms.                                 #
#                                                                              #
# Date: 24-05-2020                                                             #
# Author(s): Lorenzo Pellegrini                                                #
# E-mail: contact@continualai.org                                              #
# Website: clair.continualai.org                                               #
################################################################################

"""
This is a simple example on how to use the Evaluation Plugin.
"""

from __future__ import absolute_import
from __future__ import division
from __future__ import print_function

import torch
from torch.nn import CrossEntropyLoss
from torch.optim import SGD
from torchvision import transforms
from torchvision.datasets import MNIST
from torchvision.transforms import ToTensor, RandomCrop

from avalanche.benchmarks import nc_scenario
from avalanche.evaluation.metrics import TaskForgetting, accuracy_metrics, \
    loss_metrics, timing_metrics, cpu_usage_metrics, TaskConfusionMatrix, \
    DiskUsageMonitor, GpuUsageMonitor, RamUsageMonitor
<<<<<<< HEAD
from avalanche.extras.logging import Logger
from avalanche.extras.models import SimpleMLP
from avalanche.extras.interactive_logging import InteractiveLogger
from avalanche.extras.text_logging import TextLogger
=======
from avalanche.logging.tensorboard_logger import TensorboardLogger
from avalanche.models import SimpleMLP
from avalanche.logging import DotTrace
from avalanche.training.plugins import EvaluationPlugin
>>>>>>> 144b4b20
from avalanche.training.strategies import Naive


def main():
    # --- CONFIG
    device = torch.device("cuda:0" if torch.cuda.is_available() else "cpu")
    # ---------

    # --- TRANSFORMATIONS
    train_transform = transforms.Compose([
        RandomCrop(28, padding=4),
        ToTensor(),
        transforms.Normalize((0.1307,), (0.3081,))
    ])
    test_transform = transforms.Compose([
        ToTensor(),
        transforms.Normalize((0.1307,), (0.3081,))
    ])
    # ---------

    # --- SCENARIO CREATION
    mnist_train = MNIST('./data/mnist', train=True,
                        download=True, transform=train_transform)
    mnist_test = MNIST('./data/mnist', train=False,
                       download=True, transform=test_transform)
    scenario = nc_scenario(
        mnist_train, mnist_test, 5, task_labels=False, seed=1234)
    # ---------

    # MODEL CREATION
    model = SimpleMLP(num_classes=scenario.n_classes)

    # DEFINE THE EVALUATION PLUGIN AND LOGGER
    # The evaluation plugin can be used to compute many different metrics
    # which can be saved and visualized by using a Logger.
    # The evaluation plugin will also use a "tracer" which will print
    # (and log to a file if you want) a bunch of useful information in a
    # nice and easy to read format.
    # Here we define a custom
<<<<<<< HEAD
    interactive_logger = TextLogger(
        [*accuracy_metrics(minibatch=True, epoch=True, task=True),
         *loss_metrics(minibatch=True, epoch=True, task=True),
         *timing_metrics(epoch=True, epoch_average=True, test=False),
         *cpu_usage_metrics(step=True),
         TaskForgetting(), TaskConfusionMatrix(num_classes=scenario.n_classes), DiskUsageMonitor(),
         RamUsageMonitor(), GpuUsageMonitor(0)]
    )

    # plugin = EvaluationPlugin(accuracy_metrics(minibatch=True, epoch=True, task=True),
    #                           loss_metrics(minibatch=True, epoch=True, task=True),
    #                           timing_metrics(epoch=True, epoch_average=True, test=False), cpu_usage_metrics(step=True),
    #                           TaskForgetting(), TaskConfusionMatrix(num_classes=scenario.n_classes), DiskUsageMonitor(),
    #                           RamUsageMonitor(), GpuUsageMonitor(0), loggers=my_logger, tracers=trace)
=======
    my_logger = TensorboardLogger(
        tb_log_dir="logs", tb_log_exp_name="logging_example")
    text_logger = DotTrace(stdout=True, trace_file='./logs/my_log.txt')

    evaluation_plugin = EvaluationPlugin(
        accuracy_metrics(minibatch=True, epoch=True, task=True),
        loss_metrics(minibatch=True, epoch=True, task=True),
        timing_metrics(epoch=True, epoch_average=True, test=False),
        cpu_usage_metrics(step=True),
        TaskForgetting(),
        TaskConfusionMatrix(num_classes=scenario.n_classes),
        DiskUsageMonitor(), RamUsageMonitor(), GpuUsageMonitor(0),
        loggers=[my_logger, text_logger])
>>>>>>> 144b4b20

    # CREATE THE STRATEGY INSTANCE (NAIVE)
    cl_strategy = Naive(
        model, SGD(model.parameters(), lr=0.001, momentum=0.9),
        CrossEntropyLoss(), train_mb_size=100, train_epochs=4, test_mb_size=100,
        device=device, plugins=[interactive_logger])

    # TRAINING LOOP
    print('Starting experiment...')
    results = []
    for step in scenario.train_stream:
        print("Start of step: ", step.current_step)
        print("Current Classes: ", step.classes_in_this_step)

        cl_strategy.train(step, num_workers=4)
        print('Training completed')

        print('Computing accuracy on the whole test set')
        results.append(cl_strategy.test(scenario.test_stream, num_workers=4))


if __name__ == '__main__':
    main()<|MERGE_RESOLUTION|>--- conflicted
+++ resolved
@@ -31,17 +31,10 @@
 from avalanche.evaluation.metrics import TaskForgetting, accuracy_metrics, \
     loss_metrics, timing_metrics, cpu_usage_metrics, TaskConfusionMatrix, \
     DiskUsageMonitor, GpuUsageMonitor, RamUsageMonitor
-<<<<<<< HEAD
 from avalanche.extras.logging import Logger
 from avalanche.extras.models import SimpleMLP
 from avalanche.extras.interactive_logging import InteractiveLogger
 from avalanche.extras.text_logging import TextLogger
-=======
-from avalanche.logging.tensorboard_logger import TensorboardLogger
-from avalanche.models import SimpleMLP
-from avalanche.logging import DotTrace
-from avalanche.training.plugins import EvaluationPlugin
->>>>>>> 144b4b20
 from avalanche.training.strategies import Naive
 
 
@@ -81,7 +74,7 @@
     # (and log to a file if you want) a bunch of useful information in a
     # nice and easy to read format.
     # Here we define a custom
-<<<<<<< HEAD
+
     interactive_logger = TextLogger(
         [*accuracy_metrics(minibatch=True, epoch=True, task=True),
          *loss_metrics(minibatch=True, epoch=True, task=True),
@@ -96,21 +89,7 @@
     #                           timing_metrics(epoch=True, epoch_average=True, test=False), cpu_usage_metrics(step=True),
     #                           TaskForgetting(), TaskConfusionMatrix(num_classes=scenario.n_classes), DiskUsageMonitor(),
     #                           RamUsageMonitor(), GpuUsageMonitor(0), loggers=my_logger, tracers=trace)
-=======
-    my_logger = TensorboardLogger(
-        tb_log_dir="logs", tb_log_exp_name="logging_example")
-    text_logger = DotTrace(stdout=True, trace_file='./logs/my_log.txt')
 
-    evaluation_plugin = EvaluationPlugin(
-        accuracy_metrics(minibatch=True, epoch=True, task=True),
-        loss_metrics(minibatch=True, epoch=True, task=True),
-        timing_metrics(epoch=True, epoch_average=True, test=False),
-        cpu_usage_metrics(step=True),
-        TaskForgetting(),
-        TaskConfusionMatrix(num_classes=scenario.n_classes),
-        DiskUsageMonitor(), RamUsageMonitor(), GpuUsageMonitor(0),
-        loggers=[my_logger, text_logger])
->>>>>>> 144b4b20
 
     # CREATE THE STRATEGY INSTANCE (NAIVE)
     cl_strategy = Naive(
