--- conflicted
+++ resolved
@@ -16,241 +16,14 @@
 """
 from collections import defaultdict
 
-import numpy as np
-
-<<<<<<< HEAD
-class DynamicOptimizer:
-    # TODO: remove, not needed?
-    def __init__(self, opt):
-        self._opt = opt
-
-    def pre_adapt(self):
-        # TODO: implement optimizer adaptation after albin PR is merged
-        # TODO: support scheduling and further wrapping...
-        # TODO: test
-        # TODO: doc
-        pass
-
 
 def compare_keys(old_dict, new_dict):
     not_in_new = list(set(old_dict.keys()) - set(new_dict.keys()))
     in_both = list(set(old_dict.keys()) & set(new_dict.keys()))
     not_in_old = list(set(new_dict.keys()) - set(old_dict.keys()))
     return not_in_new, in_both, not_in_old
-=======
-from avalanche._annotations import deprecated
->>>>>>> 6e5e3b27
-
-colors = {
-    "END": "\033[0m",
-    0: "\033[32m",
-    1: "\033[33m",
-    2: "\033[34m",
-    3: "\033[35m",
-    4: "\033[36m",
-}
-colors[None] = colors["END"]
 
 
-def _map_optimized_params(optimizer, parameters, old_params=None):
-    """
-    Establishes a mapping between a list of named parameters and the parameters
-    that are in the optimizer, additionally,
-    returns the lists of:
-
-    returns:
-        new_parameters: Names of new parameters in the provided "parameters" argument,
-                        that are not in the old parameters
-        changed_parameters: Names and indexes of parameters that have changed (grown, shrink)
-        not_found_in_parameters: List of indexes of optimizer parameters
-                                 that are not found in the provided parameters
-    """
-
-    if old_params is None:
-        old_params = {}
-
-    group_mapping = defaultdict(dict)
-    new_parameters = []
-
-    found_indexes = []
-    changed_parameters = []
-    for group in optimizer.param_groups:
-        params = group["params"]
-        found_indexes.append(np.zeros(len(params)))
-
-    for n, p in parameters.items():
-        gidx = None
-        pidx = None
-
-        # Find param in optimizer
-        found = False
-
-        if n in old_params:
-            search_id = id(old_params[n])
-        else:
-            search_id = id(p)
-
-        for group_idx, group in enumerate(optimizer.param_groups):
-            params = group["params"]
-            for param_idx, po in enumerate(params):
-                if id(po) == search_id:
-                    gidx = group_idx
-                    pidx = param_idx
-                    found = True
-                    # Update found indexes
-                    assert found_indexes[group_idx][param_idx] == 0
-                    found_indexes[group_idx][param_idx] = 1
-                    break
-            if found:
-                break
-
-        if not found:
-            new_parameters.append(n)
-
-        if search_id != id(p):
-            if found:
-                changed_parameters.append((n, gidx, pidx))
-
-        if len(optimizer.param_groups) > 1:
-            group_mapping[n] = gidx
-        else:
-            group_mapping[n] = 0
-
-    not_found_in_parameters = [np.where(arr == 0)[0] for arr in found_indexes]
-
-    return (
-        group_mapping,
-        changed_parameters,
-        new_parameters,
-        not_found_in_parameters,
-    )
-
-
-def _build_tree_from_name_groups(name_groups):
-    root = _TreeNode("")  # Root node
-    node_mapping = {}
-
-    # Iterate through each string in the list
-    for name, group in name_groups.items():
-        components = name.split(".")
-        current_node = root
-
-        # Traverse the tree and construct nodes for each component
-        for component in components:
-            if component not in current_node.children:
-                current_node.children[component] = _TreeNode(
-                    component, parent=current_node
-                )
-            current_node = current_node.children[component]
-
-        # Update the groups for the leaf node
-        if group is not None:
-            current_node.groups |= set([group])
-            current_node.update_groups_upwards()  # Inform parent about the groups
-
-        # Update leaf node mapping dict
-        node_mapping[name] = current_node
-
-    # This will resolve nodes without group
-    root.update_groups_downwards()
-    return root, node_mapping
-
-
-def _print_group_information(node, prefix=""):
-    # Print the groups for the current node
-
-    if len(node.groups) == 1:
-        pstring = (
-            colors[list(node.groups)[0]]
-            + f"{prefix}{node.global_name()}: {node.groups}"
-            + colors["END"]
-        )
-        print(pstring)
-    else:
-        print(f"{prefix}{node.global_name()}: {node.groups}")
-
-    # Recursively print group information for children nodes
-    for child_name, child_node in node.children.items():
-        _print_group_information(child_node, prefix + "  ")
-
-
-class _ParameterGroupStructure:
-    """
-    Structure used for the resolution of unknown parameter groups,
-    stores parameters as a tree and propagates parameter groups from leaves of
-    the same hierarchical level
-    """
-
-    def __init__(self, name_groups, verbose=False):
-        # Here we rebuild the tree
-        self.root, self.node_mapping = _build_tree_from_name_groups(name_groups)
-        if verbose:
-            _print_group_information(self.root)
-
-    def __getitem__(self, name):
-        return self.node_mapping[name]
-
-
-class _TreeNode:
-    def __init__(self, name, parent=None):
-        self.name = name
-        self.children = {}
-        self.groups = set()  # Set of groups (represented by index) this node belongs to
-        self.parent = parent  # Reference to the parent node
-        if parent:
-            # Inform the parent about the new child node
-            parent.add_child(self)
-
-    def add_child(self, child):
-        self.children[child.name] = child
-
-    def update_groups_upwards(self):
-        if self.parent:
-            if self.groups != {None}:
-                self.parent.groups |= (
-                    self.groups
-                )  # Update parent's groups with the child's groups
-            self.parent.update_groups_upwards()  # Propagate the group update to the parent
-
-    def update_groups_downwards(self, new_groups=None):
-        # If you are a node with no groups, absorb
-        if len(self.groups) == 0 and new_groups is not None:
-            self.groups = self.groups.union(new_groups)
-
-        # Then transmit
-        if len(self.groups) > 0:
-            for key, children in self.children.items():
-                children.update_groups_downwards(self.groups)
-
-    def global_name(self, initial_name=None):
-        """
-        Returns global node name
-        """
-        if initial_name is None:
-            initial_name = self.name
-        elif self.name != "":
-            initial_name = ".".join([self.name, initial_name])
-
-        if self.parent:
-            return self.parent.global_name(initial_name)
-        else:
-            return initial_name
-
-    @property
-    def single_group(self):
-        if len(self.groups) == 0:
-            raise AttributeError(
-                f"Could not identify group for this node {self.global_name()}"
-            )
-        elif len(self.groups) > 1:
-            raise AttributeError(
-                f"No unique group found for this node {self.global_name()}"
-            )
-        else:
-            return list(self.groups)[0]
-
-
-@deprecated(0.6, "update_optimizer with optimized_params=None is now used instead")
 def reset_optimizer(optimizer, model):
     """Reset the optimizer to update the list of learnable parameters.
 
@@ -280,14 +53,7 @@
     return optimized_param_id
 
 
-def update_optimizer(
-    optimizer,
-    new_params,
-    optimized_params=None,
-    reset_state=False,
-    remove_params=False,
-    verbose=False,
-):
+def update_optimizer(optimizer, new_params, optimized_params, reset_state=False):
     """Update the optimizer by adding new parameters,
     removing removed parameters, and adding new parameters
     to the optimizer, for instance after model has been adapted
@@ -298,69 +64,72 @@
 
     :param new_params: Dict (name, param) of new parameters
     :param optimized_params: Dict (name, param) of
-                             currently optimized parameters
-    :param reset_state: Whether to reset the optimizer's state (i.e momentum).
-                        Defaults to False.
-    :param remove_params: Whether to remove parameters that were in the optimizer
-                          but are not found in new parameters. For safety reasons,
-                          defaults to False.
-    :param verbose: If True, prints information about inferred
-                    parameter groups for new params
-
+        currently optimized parameters (returned by reset_optimizer)
+    :param reset_state: Wheter to reset the optimizer's state (i.e momentum).
+        Defaults to False.
     :return: Dict (name, param) of optimized parameters
     """
-    (
-        group_mapping,
-        changed_parameters,
-        new_parameters,
-        not_found_in_parameters,
-    ) = _map_optimized_params(optimizer, new_params, old_params=optimized_params)
-
+    not_in_new, in_both, not_in_old = compare_keys(optimized_params, new_params)
     # Change reference to already existing parameters
     # i.e growing IncrementalClassifier
-    for name, group_idx, param_idx in changed_parameters:
-        group = optimizer.param_groups[group_idx]
-        old_p = optimized_params[name]
-        new_p = new_params[name]
+    for key in in_both:
+        old_p_hash = optimized_params[key]
+        new_p = new_params[key]
         # Look for old parameter id in current optimizer
-        group["params"][param_idx] = new_p
-        if old_p in optimizer.state:
-            optimizer.state.pop(old_p)
-            optimizer.state[new_p] = {}
+        found = False
+        for group in optimizer.param_groups:
+            for i, curr_p in enumerate(group["params"]):
+                if id(curr_p) == id(old_p_hash):
+                    found = True
+                    if id(curr_p) != id(new_p):
+                        group["params"][i] = new_p
+                        optimized_params[key] = new_p
+                        optimizer.state[new_p] = {}
+                    break
+        if not found:
+            raise Exception(
+                f"Parameter {key} expected but " "not found in the optimizer"
+            )
 
     # Remove parameters that are not here anymore
     # This should not happend in most use case
-    if remove_params:
-        for group_idx, idx_list in enumerate(not_found_in_parameters):
-            for j in sorted(idx_list, key=lambda x: x, reverse=True):
-                p = optimizer.param_groups[group_idx]["params"][j]
-                optimizer.param_groups[group_idx]["params"].pop(j)
-                if p in optimizer.state:
-                    optimizer.state.pop(p)
-                del p
+    keys_to_remove = []
+    for key in not_in_new:
+        old_p_hash = optimized_params[key]
+        found = False
+        for i, group in enumerate(optimizer.param_groups):
+            keys_to_remove.append([])
+            for j, curr_p in enumerate(group["params"]):
+                if id(curr_p) == id(old_p_hash):
+                    found = True
+                    keys_to_remove[i].append((j, curr_p))
+                    optimized_params.pop(key)
+                    break
+        if not found:
+            raise Exception(
+                f"Parameter {key} expected but " "not found in the optimizer"
+            )
+
+    for i, idx_list in enumerate(keys_to_remove):
+        for j, p in sorted(idx_list, key=lambda x: x[0], reverse=True):
+            del optimizer.param_groups[i]["params"][j]
+            if p in optimizer.state:
+                optimizer.state.pop(p)
 
     # Add newly added parameters (i.e Multitask, PNN)
-
-    param_structure = _ParameterGroupStructure(group_mapping, verbose=verbose)
-
-    # New parameters
-    for key in new_parameters:
+    # by default, add to param groups 0
+    for key in not_in_old:
         new_p = new_params[key]
-        group = param_structure[key].single_group
-        optimizer.param_groups[group]["params"].append(new_p)
+        optimizer.param_groups[0]["params"].append(new_p)
         optimized_params[key] = new_p
         optimizer.state[new_p] = {}
 
     if reset_state:
         optimizer.state = defaultdict(dict)
 
-    return new_params
+    return optimized_params
 
 
-@deprecated(
-    0.6,
-    "parameters have to be added manually to the optimizer in an existing or a new parameter group",
-)
 def add_new_params_to_optimizer(optimizer, new_params):
     """Add new parameters to the trainable parameters.
 
