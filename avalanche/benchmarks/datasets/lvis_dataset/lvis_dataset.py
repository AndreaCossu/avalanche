################################################################################
# Copyright (c) 2022 ContinualAI                                               #
# Copyrights licensed under the MIT License.                                   #
# See the accompanying LICENSE file for terms.                                 #
#                                                                              #
# Date: 18-02-2022                                                             #
# Author: Lorenzo Pellegrini                                                   #
#                                                                              #
# E-mail: contact@continualai.org                                              #
# Website: www.continualai.org                                                 #
################################################################################

""" LVIS PyTorch Object Detection Dataset """

from pathlib import Path
<<<<<<< HEAD
from typing import Optional, Union, List, Sequence
import dill
=======
from typing import Optional, Union, List, Sequence, TypedDict
>>>>>>> 74ce9609

import torch
from PIL import Image
from torchvision.datasets.folder import default_loader
from torchvision.transforms import ToTensor

from avalanche.benchmarks.datasets import (
    DownloadableDataset,
    default_dataset_location,
)
from avalanche.benchmarks.datasets.lvis_dataset.lvis_data import lvis_archives
from avalanche.checkpointing import constructor_based_serialization

try:
    from lvis import LVIS
except ImportError:
    raise ModuleNotFoundError(
        "LVIS not found, if you want to use detection "
        "please install avalanche with the detection "
        "dependencies: "
        "pip install avalanche-lib[detection]"
    )


class LvisDataset(DownloadableDataset):
    """LVIS PyTorch Object Detection Dataset"""

    def __init__(
        self,
        root: Optional[Union[str, Path]] = None,
        *,
        train=True,
        transform=None,
        loader=default_loader,
        download=True,
        lvis_api: Optional[LVIS] = None,
        img_ids: Optional[List[int]] = None,
    ):
        """
        Creates an instance of the LVIS dataset.

        :param root: The directory where the dataset can be found or downloaded.
            Defaults to None, which means that the default location for
            "lvis" will be used.
        :param train: If True, the training set will be returned. If False,
            the test set will be returned.
        :param transform: The transformation to apply to (img, annotations)
            values.
        :param loader: The image loader to use.
        :param download: If True, the dataset will be downloaded if needed.
        :param lvis_api: An instance of the LVIS class (from the lvis-api) to
            use. Defaults to None, which means that annotations will be loaded
            from the annotation json found in the root directory.
        :param img_ids: A list representing a subset of images to use. Defaults
            to None, which means that the dataset will contain all images
            in the LVIS dataset.
        """

        if root is None:
            root = default_dataset_location("lvis")

        self.train = train  # training set or test set
        self.transform = transform
        self.loader = loader
        self.bbox_crop = True
        self.img_ids: List[int] = img_ids  # type: ignore

        self.targets: LVISDetectionTargets = None  # type: ignore
        self.lvis_api: LVIS = lvis_api  # type: ignore

        super(LvisDataset, self).__init__(root, download=download, verbose=True)

        self._load_dataset()

    def _download_dataset(self) -> None:
        data2download = lvis_archives

        for name, url, checksum in data2download:
            if self.verbose:
                print("Downloading " + name + "...")

            result_file = self._download_file(url, name, checksum)
            if self.verbose:
                print("Download completed. Extracting...")

            self._extract_archive(result_file)
            if self.verbose:
                print("Extraction completed!")

    def _load_metadata(self) -> bool:
        must_load_api = self.lvis_api is None
        must_load_img_ids = self.img_ids is None
        try:
            # Load metadata
            if must_load_api:
                if self.train:
                    ann_json_path = str(self.root / "lvis_v1_train.json")
                else:
                    ann_json_path = str(self.root / "lvis_v1_val.json")

                self.lvis_api = LVIS(ann_json_path)

            lvis_api = self.lvis_api
            if must_load_img_ids:
                self.img_ids = list(sorted(lvis_api.get_img_ids()))

            self.targets = LVISDetectionTargets(lvis_api, self.img_ids)

            # Try loading an image
            if len(self.img_ids) > 0:
                img_id = self.img_ids[0]
                img_dict: LVISImgEntry = self.lvis_api.load_imgs(ids=[img_id])[0]
                assert self._load_img(img_dict) is not None
        except BaseException:
            if must_load_api:
                self.lvis_api = None  # type: ignore
            if must_load_img_ids:
                self.img_ids = None  # type: ignore

            self.targets = None  # type: ignore
            raise

        return True

    def _download_error_message(self) -> str:
        return (
            "[LVIS] Error downloading the dataset. Consider "
            "downloading it manually at: https://www.lvisdataset.org/dataset"
            " and placing it in: " + str(self.root)
        )

    def __getitem__(self, index):
        """
        Loads an instance given its index.

        :param index: The index of the instance to retrieve.

        :return: a (sample, target) tuple where the target is a
            torchvision-style annotation for object detection
            https://pytorch.org/tutorials/intermediate/torchvision_tutorial.html
        """
        img_id = self.img_ids[index]
        img_dict: LVISImgEntry = self.lvis_api.load_imgs(ids=[img_id])[0]
        annotation_dicts: LVISImgTargets = self.targets[index]

        # Transform from LVIS dictionary to torchvision-style target
        num_objs = annotation_dicts["bbox"].shape[0]

        boxes = []
        labels = []
        for i in range(num_objs):
            xmin = annotation_dicts["bbox"][i][0]
            ymin = annotation_dicts["bbox"][i][1]
            xmax = xmin + annotation_dicts["bbox"][i][2]
            ymax = ymin + annotation_dicts["bbox"][i][3]
            boxes.append([xmin, ymin, xmax, ymax])
            labels.append(annotation_dicts["category_id"][i])

        if len(boxes) > 0:
            boxes = torch.as_tensor(boxes, dtype=torch.float32)
        else:
            boxes = torch.empty((0, 4), dtype=torch.float32)
        labels = torch.as_tensor(labels, dtype=torch.int64)

        image_id = torch.tensor([img_id])
        areas = []
        for i in range(num_objs):
            areas.append(annotation_dicts["area"][i])
        areas = torch.as_tensor(areas, dtype=torch.float32)
        iscrowd = torch.zeros((num_objs,), dtype=torch.int64)

        target = dict()
        target["boxes"] = boxes
        target["labels"] = labels
        target["image_id"] = image_id
        target["area"] = areas
        target["iscrowd"] = iscrowd

        img = self._load_img(img_dict)

        if self.transform is not None:
            img, target = self.transform(img, target)

        return img, target

    def __len__(self):
        return len(self.img_ids)

    def _load_img(self, img_dict: "LVISImgEntry"):
        coco_url = img_dict["coco_url"]
        splitted_url = coco_url.split("/")
        img_path = splitted_url[-2] + "/" + splitted_url[-1]
        final_path = self.root / img_path  # <root>/train2017/<img_id>.jpg
        return self.loader(str(final_path))


@dill.register(LvisDataset)
def checkpoint_LvisDataset(pickler, obj: LvisDataset):
    constructor_based_serialization(
        pickler,
        obj,
        LvisDataset,
        deduplicate=True,
        kwargs=dict(
            root=obj.root,
            train=obj.train,
            transform=obj.transform,
            loader=obj.loader,
            lvis_api=obj.lvis_api,
            img_ids=obj.img_ids,
        ),
    )


class LVISImgEntry(TypedDict):
    id: int
    date_captured: str
    neg_category_ids: List[int]
    license: int
    height: int
    width: int
    flickr_url: str
    coco_url: str
    not_exhaustive_category_ids: List[int]


class LVISAnnotationEntry(TypedDict):
    id: int
    area: float
    segmentation: List[List[float]]
    image_id: int
    bbox: List[int]
    category_id: int


class LVISImgTargets(TypedDict):
    id: torch.Tensor
    area: torch.Tensor
    segmentation: List[List[List[float]]]
    image_id: torch.Tensor
    bbox: torch.Tensor
    category_id: torch.Tensor
    labels: torch.Tensor


class LVISDetectionTargets(Sequence[List[LVISImgTargets]]):
    def __init__(self, lvis_api: LVIS, img_ids: Optional[List[int]] = None):
        super(LVISDetectionTargets, self).__init__()
        self.lvis_api = lvis_api
        if img_ids is None:
            img_ids = list(sorted(lvis_api.get_img_ids()))

        self.img_ids = img_ids

    def __len__(self):
        return len(self.img_ids)

    def __getitem__(self, index):
        img_id = self.img_ids[index]
        annotation_ids = self.lvis_api.get_ann_ids(img_ids=[img_id])
        annotation_dicts: List[LVISAnnotationEntry] = self.lvis_api.load_anns(
            annotation_ids
        )

        n_annotations = len(annotation_dicts)

        category_tensor = torch.empty((n_annotations,), dtype=torch.long)
        target_dict: LVISImgTargets = {
            "bbox": torch.empty((n_annotations, 4), dtype=torch.float32),
            "category_id": category_tensor,
            "id": torch.empty((n_annotations,), dtype=torch.long),
            "area": torch.empty((n_annotations,), dtype=torch.float32),
            "image_id": torch.full((1,), img_id, dtype=torch.long),
            "segmentation": [],
            "labels": category_tensor,  # Alias of category_id
        }

        for ann_idx, annotation in enumerate(annotation_dicts):
            target_dict["bbox"][ann_idx] = torch.as_tensor(annotation["bbox"])
            target_dict["category_id"][ann_idx] = annotation["category_id"]
            target_dict["id"][ann_idx] = annotation["id"]
            target_dict["area"][ann_idx] = annotation["area"]
            target_dict["segmentation"].append(annotation["segmentation"])

        return target_dict


def _test_to_tensor(a, b):
    return ToTensor()(a), b


def _detection_collate_fn(batch):
    return tuple(zip(*batch))


def _plot_detection_sample(img: Image.Image, target):
    from matplotlib import patches
    import matplotlib.pyplot as plt

    plt.gca().imshow(img)
    for box in target["boxes"]:
        box = box.tolist()

        rect = patches.Rectangle(
            (box[0], box[1]),
            box[2] - box[0],
            box[3] - box[1],
            linewidth=1,
            edgecolor="r",
            facecolor="none",
        )
        plt.gca().add_patch(rect)


if __name__ == "__main__":
    # this little example script can be used to visualize the first image
    # loaded from the dataset.
    from torch.utils.data.dataloader import DataLoader
    import matplotlib.pyplot as plt
    from torchvision import transforms
    import torch

    train_data = LvisDataset(transform=_test_to_tensor)
    test_data = LvisDataset(transform=_test_to_tensor, train=False)
    print("train size: ", len(train_data))
    print("Test size: ", len(test_data))
    dataloader = DataLoader(train_data, batch_size=1, collate_fn=_detection_collate_fn)

    n_to_show = 5
    for instance_idx, batch_data in enumerate(dataloader):
        x, y = batch_data
        x = x[0]
        y = y[0]
        _plot_detection_sample(transforms.ToPILImage()(x), y)
        plt.show()
        print("X image shape", x.shape)
        print("N annotations:", len(y["boxes"]))
        if (instance_idx + 1) >= n_to_show:
            break

__all__ = [
    "LvisDataset",
    "LVISImgEntry",
    "LVISAnnotationEntry",
    "LVISImgTargets",
    "LVISDetectionTargets",
]<|MERGE_RESOLUTION|>--- conflicted
+++ resolved
@@ -13,12 +13,8 @@
 """ LVIS PyTorch Object Detection Dataset """
 
 from pathlib import Path
-<<<<<<< HEAD
-from typing import Optional, Union, List, Sequence
 import dill
-=======
 from typing import Optional, Union, List, Sequence, TypedDict
->>>>>>> 74ce9609
 
 import torch
 from PIL import Image
