################################################################################
# Copyright (c) 2022 ContinualAI.                                              #
# Copyrights licensed under the MIT License.                                   #
# See the accompanying LICENSE file for terms.                                 #
#                                                                              #
# Date: 19-07-2022                                                             #
# Author(s): Antonio Carta                                                     #
# E-mail: contact@continualai.org                                              #
# Website: avalanche.continualai.org                                           #
################################################################################

"""
This module contains the implementation of the DataAttribute,
a class designed to managed task and class labels. DataAttributes allow fast
concatenation and subsampling operations and are automatically managed by
AvalancheDatasets.
"""

from typing import Dict, List, Optional, Sequence, Set, TypeVar, Union, overload
import torch

from .dataset_definitions import IDataset
from .flat_data import ConstantSequence, FlatData

T_co = TypeVar('T_co', covariant=True)

<<<<<<< HEAD

class DataAttribute(IDataset[T_co], Sequence[T_co]):
=======
class TensorDataAttribute:
    """
    Data attributes to manage sample-wise
    information such as DER stored logits
    Data attributes can be efficiently concatenated and subsampled.
    """

    def __init__(self, data: IDataset, name: str = None, use_in_getitem=False):
        """Data Attribute.

        :param data: a sequence of values, one for each sample.
        :param name: a name that uniquely identifies the attribute.
            It is used by `AvalancheDataset` to dynamically add it to its
            attributes.
        :param use_in_getitem: If True, `AvalancheDataset` will add
            the value at the end of each sample.
        """
        self.name = name
        self.use_in_getitem = use_in_getitem
        self._data = self._normalize_sequence(data)

    def __getitem__(self, item):
        return self.data[item]

    def __len__(self):
        return len(self.data)

    def __repr__(self):
        return str(self.data[:])

    def __str__(self):
        return str(self.data[:])

    @property
    def data(self):
        return self._data

    def subset(self, indices):
        """Subset operation.

        Return a new `DataAttribute` by keeping only the elements in `indices`.

        :param indices: position of the elements in the new subset
        :return: the new `DataAttribute`
        """
        return DataAttribute(
            self.data.subset(indices),
            self.name,
            use_in_getitem=self.use_in_getitem,
        )

    def concat(self, other: "DataAttribute"):
        """Concatenation operation.

        :param other: the other `DataAttribute`
        :return: the new concatenated `DataAttribute`
        """
        assert self.name == other.name, (
            "Cannot concatenate DataAttributes" + "with different names."
        )
        return DataAttribute(
            self.data.concat(other.data),
            self.name,
            use_in_getitem=self.use_in_getitem,
        )

    @staticmethod
    def _normalize_sequence(seq):
        if isinstance(seq, torch.Tensor):
            # equality doesn't work for tensors
            seq = seq.tolist()
        if not isinstance(seq, FlatData):
            return FlatData([seq])
        return seq


class DataAttribute:
>>>>>>> 5923cebb
    """Data attributes manage sample-wise information such as task or
    class labels.

    It provides access to unique values (`self.uniques`) and their indices
    (`self.val_to_idx`). Both fields are initialized lazily.

    Data attributes can be efficiently concatenated and subsampled.
    """

    def __init__(
            self,
            data: IDataset[T_co],
            name: str,
            use_in_getitem: bool = False):
        """Data Attribute.

        :param data: a sequence of values, one for each sample.
        :param name: a name that uniquely identifies the attribute.
            It is used by `AvalancheDataset` to dynamically add it to its
            attributes.
        :param use_in_getitem: If True, `AvalancheDataset` will add
            the value at the end of each sample.
        """
        assert name is not None
        assert data is not None
        
        self.name: str = name
        self.use_in_getitem: bool = use_in_getitem

        self._data: FlatData[T_co] = self._normalize_sequence(data)

        self._uniques: Optional[Set[T_co]] = None  # set()
        self._val_to_idx: Optional[Dict[T_co, Sequence[int]]] = None  # dict()
        self._count: Optional[Dict[T_co, int]] = None  # dict()

    def __iter__(self):
        for i in range(len(self)):
            yield self[i]

    @overload
    def __getitem__(self, item: int, /) -> T_co:
        ...

    @overload
    def __getitem__(self, item: slice, /) -> Sequence[T_co]:
        ...

    def __getitem__(self, item: Union[int, slice], /) -> \
            Union[T_co, Sequence[T_co]]:
        return self.data[item]

    def __len__(self):
        return len(self.data)

    def __repr__(self):
        return str(self.data[:])

    def __str__(self):
        return str(self.data[:])

    @property
    def data(self):
        return self._data

    @property
    def uniques(self):
        """Set of unique values in the attribute."""
        if self._uniques is None:
            self._uniques = set()
            # init. uniques with fast paths for special cases
            if isinstance(self.data, ConstantSequence):
                self.uniques.add(self.data[0])
            elif isinstance(self.data, DataAttribute):
                self.uniques.update(self.data.uniques)
            else:
                for el in self.data:
                    self.uniques.add(el)
        return self._uniques

    @property
    def count(self):
        """Dictionary of value -> count."""
        if self._count is None:
            self._count = {}
            for val in self.uniques:
                self._count[val] = 0
            for val in self.data:
                self._count[val] += 1
        return self._count

    @property
    def val_to_idx(self):
        """Dictionary mapping unique values to indices."""
        if self._val_to_idx is None:
            # init. val-to-idx
            self._val_to_idx = dict()
            if isinstance(self.data, ConstantSequence):
                self._val_to_idx = {self.data[0]: range(len(self.data))}
            else: 
                for i, x in enumerate(self.data):
                    if x not in self.val_to_idx:
                        self._val_to_idx[x] = []
                    self._val_to_idx[x].append(i)  # type: ignore
        return self._val_to_idx

    def subset(self, indices):
        """Subset operation.

        Return a new `DataAttribute` by keeping only the elements in `indices`.

        :param indices: position of the elements in the new subset
        :return: the new `DataAttribute`
        """
        return DataAttribute(
            self.data.subset(indices),
            self.name,
            use_in_getitem=self.use_in_getitem,
        )

    def concat(self, other: "DataAttribute"):
        """Concatenation operation.

        :param other: the other `DataAttribute`
        :return: the new concatenated `DataAttribute`
        """
        assert self.name == other.name, (
            "Cannot concatenate DataAttributes" + "with different names."
        )
        return DataAttribute(
            self.data.concat(other.data),
            self.name,
            use_in_getitem=self.use_in_getitem,
        )

    @staticmethod
    def _normalize_sequence(seq: IDataset[T_co]) -> FlatData[T_co]:
        if isinstance(seq, torch.Tensor):
            # equality doesn't work for tensors
            seq = seq.tolist()
        if not isinstance(seq, FlatData):
            return FlatData([seq])
        return seq


class TaskLabels(DataAttribute):
    """Task labels are `DataAttribute`s that are automatically appended to the
    mini-batch."""

    def __init__(self, task_labels):
        super().__init__(task_labels, "task_labels", use_in_getitem=True)


__all__ = ["DataAttribute", "TaskLabels"]<|MERGE_RESOLUTION|>--- conflicted
+++ resolved
@@ -24,88 +24,8 @@
 
 T_co = TypeVar('T_co', covariant=True)
 
-<<<<<<< HEAD
 
 class DataAttribute(IDataset[T_co], Sequence[T_co]):
-=======
-class TensorDataAttribute:
-    """
-    Data attributes to manage sample-wise
-    information such as DER stored logits
-    Data attributes can be efficiently concatenated and subsampled.
-    """
-
-    def __init__(self, data: IDataset, name: str = None, use_in_getitem=False):
-        """Data Attribute.
-
-        :param data: a sequence of values, one for each sample.
-        :param name: a name that uniquely identifies the attribute.
-            It is used by `AvalancheDataset` to dynamically add it to its
-            attributes.
-        :param use_in_getitem: If True, `AvalancheDataset` will add
-            the value at the end of each sample.
-        """
-        self.name = name
-        self.use_in_getitem = use_in_getitem
-        self._data = self._normalize_sequence(data)
-
-    def __getitem__(self, item):
-        return self.data[item]
-
-    def __len__(self):
-        return len(self.data)
-
-    def __repr__(self):
-        return str(self.data[:])
-
-    def __str__(self):
-        return str(self.data[:])
-
-    @property
-    def data(self):
-        return self._data
-
-    def subset(self, indices):
-        """Subset operation.
-
-        Return a new `DataAttribute` by keeping only the elements in `indices`.
-
-        :param indices: position of the elements in the new subset
-        :return: the new `DataAttribute`
-        """
-        return DataAttribute(
-            self.data.subset(indices),
-            self.name,
-            use_in_getitem=self.use_in_getitem,
-        )
-
-    def concat(self, other: "DataAttribute"):
-        """Concatenation operation.
-
-        :param other: the other `DataAttribute`
-        :return: the new concatenated `DataAttribute`
-        """
-        assert self.name == other.name, (
-            "Cannot concatenate DataAttributes" + "with different names."
-        )
-        return DataAttribute(
-            self.data.concat(other.data),
-            self.name,
-            use_in_getitem=self.use_in_getitem,
-        )
-
-    @staticmethod
-    def _normalize_sequence(seq):
-        if isinstance(seq, torch.Tensor):
-            # equality doesn't work for tensors
-            seq = seq.tolist()
-        if not isinstance(seq, FlatData):
-            return FlatData([seq])
-        return seq
-
-
-class DataAttribute:
->>>>>>> 5923cebb
     """Data attributes manage sample-wise information such as task or
     class labels.
 
@@ -232,7 +152,7 @@
         :return: the new concatenated `DataAttribute`
         """
         assert self.name == other.name, (
-            "Cannot concatenate DataAttributes" + "with different names."
+            'Cannot concatenate DataAttributes with different names.'
         )
         return DataAttribute(
             self.data.concat(other.data),
@@ -240,14 +160,16 @@
             use_in_getitem=self.use_in_getitem,
         )
 
-    @staticmethod
-    def _normalize_sequence(seq: IDataset[T_co]) -> FlatData[T_co]:
+    def _normalize_sequence(self, seq: IDataset[T_co]) -> FlatData[T_co]:
         if isinstance(seq, torch.Tensor):
             # equality doesn't work for tensors
             seq = seq.tolist()
         if not isinstance(seq, FlatData):
             return FlatData([seq])
         return seq
+
+
+TensorDataAttribute = DataAttribute[T_co]
 
 
 class TaskLabels(DataAttribute):
@@ -258,4 +180,8 @@
         super().__init__(task_labels, "task_labels", use_in_getitem=True)
 
 
-__all__ = ["DataAttribute", "TaskLabels"]+__all__ = [
+    "DataAttribute",
+    "TensorDataAttribute",
+    "TaskLabels"
+]