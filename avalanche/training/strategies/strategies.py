--- conflicted
+++ resolved
@@ -15,20 +15,12 @@
 
 from torch.utils.data import ConcatDataset
 
-<<<<<<< HEAD
+from avalanche.logging import default_logger
 from avalanche.models.mobilenetv1 import MobilenetV1
-from avalanche.training.deprecated.ar1.utils import replace_bn_with_brn
 from avalanche.training.strategies.base_strategy import BaseStrategy
 from avalanche.training.plugins import StrategyPlugin, \
     CWRStarPlugin, ReplayPlugin, GDumbPlugin, LwFPlugin, AGEMPlugin, \
-    GEMPlugin, EWCPlugin, SynapticIntelligencePlugin
-=======
-from avalanche.logging import default_logger
-from avalanche.training.strategies.base_strategy import BaseStrategy
-from avalanche.training.plugins import StrategyPlugin, \
-    CWRStarPlugin, ReplayPlugin, GDumbPlugin, LwFPlugin, AGEMPlugin, \
-    GEMPlugin, EWCPlugin, EvaluationPlugin
->>>>>>> 4e20509d
+    GEMPlugin, EWCPlugin, EvaluationPlugin, SynapticIntelligencePlugin
 
 
 class Naive(BaseStrategy):
