--- conflicted
+++ resolved
@@ -15,7 +15,6 @@
 from avalanche.training.plugins.evaluation import default_evaluator
 from avalanche.training.templates.base import BaseTemplate
 from avalanche.benchmarks.utils.data_loader import (
-<<<<<<< HEAD
     SingleDatasetDataLoader,
     TaskBalancedDataLoader,
     collate_from_data_or_kwargs
@@ -23,12 +22,6 @@
 
 from avalanche.training.templates.strategy_mixin_protocol import \
     SGDStrategyProtocol
-=======
-    TaskBalancedDataLoader,
-    collate_from_data_or_kwargs,
-)
-from avalanche.training.templates.strategy_mixin_protocol import SGDStrategyProtocol
->>>>>>> 200b8c4c
 from avalanche.training.utils import trigger_plugins
 
 
@@ -366,19 +359,11 @@
         """
         other_dataloader_args = {}
 
-<<<<<<< HEAD
         if 'persistent_workers' in kwargs:
             if parse_version(torch.__version__) >= parse_version("1.7.0") and \
                     kwargs.get('num_workers', 0) > 0:
                 other_dataloader_args["persistent_workers"] = \
                     kwargs['persistent_workers']
-=======
-        if "persistent_workers" in kwargs:
-            if parse_version(torch.__version__) >= parse_version("1.7.0"):
-                other_dataloader_args["persistent_workers"] = kwargs[
-                    "persistent_workers"
-                ]
->>>>>>> 200b8c4c
             else:
                 del kwargs["persistent_workers"]
 
@@ -457,7 +442,6 @@
             persistent_workers=persistent_workers,
         )
 
-<<<<<<< HEAD
         collate_from_data_or_kwargs(
             self.adapted_dataset,
             other_dataloader_args)
@@ -469,11 +453,8 @@
             self.adapted_dataset,
             **other_dataloader_args
         )
-=======
-        collate_from_data_or_kwargs(self.adapted_dataset, other_dataloader_args)
 
         self.dataloader = DataLoader(self.adapted_dataset, **other_dataloader_args)
->>>>>>> 200b8c4c
 
     def eval_dataset_adaptation(self, **kwargs):
         """Initialize `self.adapted_dataset`."""
