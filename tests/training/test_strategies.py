################################################################################
# Copyright (c) 2021 ContinualAI.                                              #
# Copyrights licensed under the MIT License.                                   #
# See the accompanying LICENSE file for terms.                                 #
#                                                                              #
# Date: 1-06-2020                                                              #
# Author(s): Andrea Cossu                                                      #
# E-mail: contact@continualai.org                                              #
# Website: avalanche.continualai.org                                           #
################################################################################
import os
import sys
import unittest

import torch
from torch.nn import CrossEntropyLoss
from torch.optim import SGD

from avalanche.evaluation.metrics import StreamAccuracy, loss_metrics
from avalanche.logging import TextLogger, InteractiveLogger
from avalanche.models import SimpleMLP, ExpertGate
from avalanche.models import MTSimpleMLP, IncrementalClassifier, PNN
from avalanche.training.plugins import (
    EvaluationPlugin,
    SupervisedPlugin,
    LwFPlugin,
    ReplayPlugin,
    RWalkPlugin,
    EarlyStoppingPlugin,
)
from avalanche.training.supervised import (
    Naive,
    Replay,
    CWRStar,
    GDumb,
    LwF,
    AGEM,
    GEM,
    EWC,
    LFL,
    SynapticIntelligence,
    JointTraining,
    CoPE,
    StreamingLDA,
    MAS,
<<<<<<< HEAD
    ExpertGateStrategy
=======
    BiC,
    MIR,
    ER_ACE,
    DER,
    LearningToPrompt,
>>>>>>> d60eb90c
)
from avalanche.training.supervised.cumulative import Cumulative
from avalanche.training.supervised.icarl import ICaRL
from avalanche.training.supervised.joint_training import AlreadyTrainedError
from avalanche.training.supervised.strategy_wrappers import PNNStrategy
from avalanche.training.templates import SupervisedTemplate
from avalanche.training.templates.base import _group_experiences_by_stream
from avalanche.training.utils import get_last_fc_layer
from tests.training.test_strategy_utils import run_strategy
from tests.unit_tests_utils import get_fast_benchmark, get_device
from torchvision import transforms


class BaseStrategyTest(unittest.TestCase):
    def test_eval_streams_normalization(self):
        benchmark = get_fast_benchmark()
        train_len = len(benchmark.train_stream)
        test_len = len(benchmark.test_stream)

        res = _group_experiences_by_stream(benchmark.test_stream)
        assert len(res) == 1
        assert len(res[0]) == test_len

        res = _group_experiences_by_stream([benchmark.test_stream])
        assert len(res) == 1
        assert len(res[0]) == test_len

        res = _group_experiences_by_stream(
            [*benchmark.test_stream, *benchmark.train_stream])
        assert len(res) == 2
        assert len(res[0]) == test_len
        assert len(res[1]) == train_len

        res = _group_experiences_by_stream(
            [benchmark.test_stream, benchmark.train_stream])
        assert len(res) == 2
        assert len(res[0]) == test_len
        assert len(res[1]) == train_len

    def test_periodic_eval(self):
        model = SimpleMLP(input_size=6, hidden_size=10)
        model.classifier = IncrementalClassifier(model.classifier.in_features)
        benchmark = get_fast_benchmark()
        optimizer = SGD(model.parameters(), lr=1e-3)
        criterion = CrossEntropyLoss()
        curve_key = "Top1_Acc_Stream/eval_phase/train_stream/Task000"

        ###################
        # Case #1: No eval
        ###################
        # we use stream acc. because it emits a single value
        # for each eval loop.
        acc = StreamAccuracy()
        strategy = Naive(
            model,
            optimizer,
            criterion,
            train_epochs=2,
            eval_every=-1,
            evaluator=EvaluationPlugin(acc),
        )
        strategy.train(benchmark.train_stream[0])
        # eval is not called in this case
        assert len(strategy.evaluator.get_all_metrics()) == 0

        ###################
        # Case #2: Eval at the end only and before training
        ###################
        acc = StreamAccuracy()
        evalp = EvaluationPlugin(acc)
        strategy = Naive(
            model,
            optimizer,
            criterion,
            train_epochs=2,
            eval_every=0,
            evaluator=evalp,
        )
        strategy.train(benchmark.train_stream[0])
        # eval is called once at the end of the training loop
        curve = strategy.evaluator.get_all_metrics()[curve_key][1]
        assert len(curve) == 2

        ###################
        # Case #3: Eval after every epoch and before training
        ###################
        acc = StreamAccuracy()
        strategy = Naive(
            model,
            optimizer,
            criterion,
            train_epochs=2,
            eval_every=1,
            evaluator=EvaluationPlugin(acc),
        )
        strategy.train(benchmark.train_stream[0])
        curve = strategy.evaluator.get_all_metrics()[curve_key][1]
        assert len(curve) == 3

        ###################
        # Case #4: Eval in iteration mode
        ###################
        acc = StreamAccuracy()
        strategy = Naive(
            model,
            optimizer,
            criterion,
            train_epochs=2,
            eval_every=100,
            evaluator=EvaluationPlugin(acc),
            peval_mode="iteration",
        )
        strategy.train(benchmark.train_stream[0])
        curve = strategy.evaluator.get_all_metrics()[curve_key][1]
        assert len(curve) == 5

    def test_plugins_compatibility_checks(self):
        model = SimpleMLP(input_size=6, hidden_size=10)
        benchmark = get_fast_benchmark()
        optimizer = SGD(model.parameters(), lr=1e-3)
        criterion = CrossEntropyLoss()

        evalp = EvaluationPlugin(
            loss_metrics(
                minibatch=True, epoch=True, experience=True, stream=True
            ),
            loggers=[InteractiveLogger()],
            strict_checks=None,
        )

        strategy = Naive(
            model,
            optimizer,
            criterion,
            train_epochs=2,
            eval_every=-1,
            evaluator=evalp,
            plugins=[EarlyStoppingPlugin(patience=10, val_stream_name="train")],
        )
        strategy.train(benchmark.train_stream[0])

    def test_forward_hooks(self):
        model = SimpleMLP(input_size=6, hidden_size=10)
        optimizer = SGD(model.parameters(), lr=1e-3)
        criterion = CrossEntropyLoss()

        strategy = Naive(
            model, optimizer, criterion, train_epochs=2, eval_every=0
        )
        was_hook_called = False

        def hook(a, b, c):
            nonlocal was_hook_called
            was_hook_called = True

        model.register_forward_hook(hook)
        mb_x = torch.randn(32, 6, device=strategy.device)
        strategy.mbatch = mb_x, None, None
        strategy.forward()
        assert was_hook_called

    def test_early_stop(self):
        class EarlyStopP(SupervisedPlugin):
            def after_training_iteration(
                self, strategy: "SupervisedTemplate", **kwargs
            ):
                if strategy.clock.train_epoch_iterations == 10:
                    strategy.stop_training()

        model = SimpleMLP(input_size=6, hidden_size=100)
        criterion = CrossEntropyLoss()
        optimizer = SGD(model.parameters(), lr=1)

        strategy = Cumulative(
            model,
            optimizer,
            criterion,
            train_mb_size=1,
            device=get_device(),
            eval_mb_size=512,
            train_epochs=1,
            evaluator=None,
            plugins=[EarlyStopP()],
        )
        benchmark = get_fast_benchmark()

        for train_batch_info in benchmark.train_stream:
            strategy.train(train_batch_info)
            assert strategy.clock.train_epoch_iterations == 11


class StrategyTest(unittest.TestCase):
    if "FAST_TEST" in os.environ:
        fast_test = os.environ["FAST_TEST"].lower() in ["true"]
    else:
        fast_test = False
    if "USE_GPU" in os.environ:
        use_gpu = os.environ["USE_GPU"].lower() in ["true"]
    else:
        use_gpu = False

    print("Fast Test:", fast_test)
    print("Test on GPU:", use_gpu)

    if use_gpu:
        device = "cuda"
    else:
        device = "cpu"

    def init_scenario(self, multi_task=False):
        model = self.get_model(fast_test=True, multi_task=multi_task)
        optimizer = SGD(model.parameters(), lr=1e-3)
        criterion = CrossEntropyLoss()
        benchmark = self.load_benchmark(use_task_labels=multi_task)
        return model, optimizer, criterion, benchmark

    def test_naive(self):
        # SIT scenario
        model, optimizer, criterion, benchmark = self.init_scenario(
            multi_task=False
        )
        strategy = Naive(
            model,
            optimizer,
            criterion,
            train_mb_size=64,
            device=self.device,
            eval_mb_size=50,
            train_epochs=2,
        )
        run_strategy(benchmark, strategy)

        # MT scenario
        model, optimizer, criterion, benchmark = self.init_scenario(
            multi_task=True
        )
        strategy = Naive(
            model,
            optimizer,
            criterion,
            train_mb_size=64,
            device=self.device,
            eval_mb_size=50,
            train_epochs=2,
        )
        run_strategy(benchmark, strategy)

    def test_joint(self):
        class JointSTestPlugin(SupervisedPlugin):
            def __init__(self, benchmark):
                super().__init__()
                self.benchmark = benchmark

            def after_train_dataset_adaptation(
                self, strategy: "SupervisedTemplate", **kwargs
            ):
                """
                Check that the dataset used for training contains the
                correct number of samples.
                """
                cum_len = sum(
                    [len(exp.dataset) for exp in self.benchmark.train_stream]
                )
                assert len(strategy.adapted_dataset) == cum_len

        # SIT scenario
        model, optimizer, criterion, benchmark = self.init_scenario(
            multi_task=False
        )
        strategy = JointTraining(
            model,
            optimizer,
            criterion,
            train_mb_size=64,
            device=self.device,
            eval_mb_size=50,
            train_epochs=2,
            plugins=[JointSTestPlugin(benchmark)],
        )
        strategy.evaluator.loggers = [TextLogger(sys.stdout)]
        strategy.train(benchmark.train_stream)

        # MT scenario
        model, optimizer, criterion, benchmark = self.init_scenario(
            multi_task=True
        )
        strategy = JointTraining(
            model,
            optimizer,
            criterion,
            train_mb_size=64,
            device=self.device,
            eval_mb_size=50,
            train_epochs=2,
            plugins=[JointSTestPlugin(benchmark)],
        )
        strategy.evaluator.loggers = [TextLogger(sys.stdout)]
        strategy.train(benchmark.train_stream)

        # Raise error when retraining
        self.assertRaises(
            AlreadyTrainedError,
            lambda: strategy.train(benchmark.train_stream),
        )

    def test_cwrstar(self):
        # SIT scenario
        model, optimizer, criterion, benchmark = self.init_scenario(
            multi_task=False
        )
        last_fc_name, _ = get_last_fc_layer(model)
        strategy = CWRStar(
            model,
            optimizer,
            criterion,
            last_fc_name,
            train_mb_size=64,
            device=self.device,
        )
        run_strategy(benchmark, strategy)

        dict_past_j = {}
        for cls in range(benchmark.n_classes):
            dict_past_j[cls] = 0

        # Check past_j SIT
        for exp in benchmark.train_stream:
            for cls in set(exp.dataset.targets):
                dict_past_j[cls] += exp.dataset.targets.count[cls]
        for cls in model.past_j.keys():
            assert model.past_j[cls] == dict_past_j[cls]

        for cls in model.past_j.keys():
            model.past_j[cls] = 0

        # MT scenario
        model, optimizer, criterion, benchmark = self.init_scenario(
            multi_task=True
        )
        strategy = CWRStar(
            model,
            optimizer,
            criterion,
            last_fc_name,
            train_mb_size=64,
            device=self.device,
        )
        # run_strategy(benchmark, strategy)

        # Check past_j MT
        dict_past_j = {}
        for cls in range(benchmark.n_classes):
            dict_past_j[cls] = 0

        for exp in benchmark.train_stream:
            for cls, numcls in set(exp.dataset.targets.count.items()):
                dict_past_j[cls] += numcls
        for cls in model.past_j.keys():
            assert model.past_j[cls] == dict_past_j[cls]

    def test_replay(self):
        # SIT scenario
        model, optimizer, criterion, benchmark = self.init_scenario(
            multi_task=False
        )
        strategy = Replay(
            model,
            optimizer,
            criterion,
            mem_size=10,
            train_mb_size=64,
            device=self.device,
            eval_mb_size=50,
            train_epochs=2,
        )
        run_strategy(benchmark, strategy)

        # MT scenario
        model, optimizer, criterion, benchmark = self.init_scenario(
            multi_task=True
        )
        strategy = Replay(
            model,
            optimizer,
            criterion,
            mem_size=10,
            train_mb_size=64,
            device=self.device,
            eval_mb_size=50,
            train_epochs=2,
        )
        run_strategy(benchmark, strategy)

    def test_gdumb(self):
        # SIT scenario
        model, optimizer, criterion, benchmark = self.init_scenario(
            multi_task=False
        )
        strategy = GDumb(
            model,
            optimizer,
            criterion,
            mem_size=200,
            train_mb_size=64,
            device=self.device,
            eval_mb_size=50,
            train_epochs=2,
        )
        run_strategy(benchmark, strategy)

        # MT scenario
        model, optimizer, criterion, benchmark = self.init_scenario(
            multi_task=True
        )
        strategy = GDumb(
            model,
            optimizer,
            criterion,
            mem_size=200,
            train_mb_size=64,
            device=self.device,
            eval_mb_size=50,
            train_epochs=2,
        )
        run_strategy(benchmark, strategy)

    def test_cumulative(self):
        # SIT scenario
        model, optimizer, criterion, benchmark = self.init_scenario(
            multi_task=False
        )
        strategy = Cumulative(
            model,
            optimizer,
            criterion,
            train_mb_size=64,
            device=self.device,
            eval_mb_size=50,
            train_epochs=2,
        )
        run_strategy(benchmark, strategy)

        # MT scenario
        model, optimizer, criterion, benchmark = self.init_scenario(
            multi_task=True
        )
        strategy = Cumulative(
            model,
            optimizer,
            criterion,
            train_mb_size=64,
            device=self.device,
            eval_mb_size=50,
            train_epochs=2,
        )
        run_strategy(benchmark, strategy)

    def test_slda(self):
        model, _, criterion, benchmark = self.init_scenario(multi_task=False)
        strategy = StreamingLDA(
            model,
            criterion,
            input_size=10,
            output_layer_name="features",
            num_classes=10,
            eval_mb_size=7,
            train_epochs=1,
            device=self.device,
            train_mb_size=7,
        )
        run_strategy(benchmark, strategy)

    def test_warning_slda_lwf(self):
        model, _, criterion, benchmark = self.init_scenario(multi_task=False)
        with self.assertWarns(Warning) as cm:
            StreamingLDA(
                model,
                criterion,
                input_size=10,
                output_layer_name="features",
                num_classes=10,
                plugins=[LwFPlugin(), ReplayPlugin()],
            )

    def test_lwf(self):
        # SIT scenario
        model, optimizer, criterion, benchmark = self.init_scenario(
            multi_task=False
        )
        strategy = LwF(
            model,
            optimizer,
            criterion,
            alpha=[0, 1 / 2, 2 * (2 / 3), 3 * (3 / 4), 4 * (4 / 5)],
            temperature=2,
            device=self.device,
            train_mb_size=10,
            eval_mb_size=50,
            train_epochs=2,
        )
        run_strategy(benchmark, strategy)

        # MT scenario
        model, optimizer, criterion, benchmark = self.init_scenario(
            multi_task=True
        )
        strategy = LwF(
            model,
            optimizer,
            criterion,
            alpha=[0, 1 / 2, 2 * (2 / 3), 3 * (3 / 4), 4 * (4 / 5)],
            temperature=2,
            device=self.device,
            train_mb_size=10,
            eval_mb_size=50,
            train_epochs=2,
        )
        run_strategy(benchmark, strategy)

    def test_agem(self):
        # SIT scenario
        model, optimizer, criterion, benchmark = self.init_scenario(
            multi_task=False
        )
        strategy = AGEM(
            model,
            optimizer,
            criterion,
            patterns_per_exp=25,
            sample_size=25,
            train_mb_size=10,
            eval_mb_size=50,
            train_epochs=2,
        )
        run_strategy(benchmark, strategy)

        # MT scenario
        model, optimizer, criterion, benchmark = self.init_scenario(
            multi_task=True
        )
        strategy = AGEM(
            model,
            optimizer,
            criterion,
            patterns_per_exp=25,
            sample_size=25,
            train_mb_size=10,
            eval_mb_size=50,
            train_epochs=2,
        )
        run_strategy(benchmark, strategy)

    def test_gem(self):
        # SIT scenario
        model, optimizer, criterion, benchmark = self.init_scenario(
            multi_task=False
        )
        strategy = GEM(
            model,
            optimizer,
            criterion,
            patterns_per_exp=256,
            train_mb_size=10,
            eval_mb_size=50,
            train_epochs=2,
        )

        run_strategy(benchmark, strategy)

        # MT scenario
        model, optimizer, criterion, benchmark = self.init_scenario(
            multi_task=True
        )
        strategy = GEM(
            model,
            optimizer,
            criterion,
            patterns_per_exp=256,
            train_mb_size=10,
            eval_mb_size=50,
            train_epochs=2,
        )
        benchmark = self.load_benchmark(use_task_labels=True)
        run_strategy(benchmark, strategy)

    def test_ewc(self):
        # SIT scenario
        model, optimizer, criterion, benchmark = self.init_scenario(
            multi_task=False
        )
        strategy = EWC(
            model,
            optimizer,
            criterion,
            ewc_lambda=0.4,
            mode="separate",
            train_mb_size=10,
            eval_mb_size=50,
            train_epochs=2,
        )

        run_strategy(benchmark, strategy)

        # MT scenario
        model, optimizer, criterion, benchmark = self.init_scenario(
            multi_task=True
        )
        strategy = EWC(
            model,
            optimizer,
            criterion,
            ewc_lambda=0.4,
            mode="separate",
            train_mb_size=10,
            eval_mb_size=50,
            train_epochs=2,
        )
        run_strategy(benchmark, strategy)

    def test_ewc_online(self):
        # SIT scenario
        model, optimizer, criterion, benchmark = self.init_scenario(
            multi_task=False
        )
        strategy = EWC(
            model,
            optimizer,
            criterion,
            ewc_lambda=0.4,
            mode="online",
            decay_factor=0.1,
            train_mb_size=10,
            eval_mb_size=50,
            train_epochs=2,
        )
        run_strategy(benchmark, strategy)

        # # MT scenario
        model, optimizer, criterion, benchmark = self.init_scenario(
            multi_task=True)
        strategy = EWC(
            model,
            optimizer,
            criterion,
            ewc_lambda=0.4,
            mode="online",
            decay_factor=0.1,
            train_mb_size=10,
            eval_mb_size=50,
            train_epochs=2,
        )
        run_strategy(benchmark, strategy)

    def test_rwalk(self):
        # SIT scenario
        model, optimizer, criterion, benchmark = self.init_scenario(
            multi_task=False
        )
        strategy = Naive(
            model,
            optimizer,
            criterion,
            train_mb_size=10,
            eval_mb_size=50,
            train_epochs=2,
            plugins=[
                RWalkPlugin(
                    ewc_lambda=0.1,
                    ewc_alpha=0.9,
                    delta_t=10,
                ),
            ],
        )
        run_strategy(benchmark, strategy)

        # # MT scenario
        model, optimizer, criterion, benchmark = self.init_scenario(
            multi_task=True)
        strategy = Naive(
            model,
            optimizer,
            criterion,
            train_mb_size=10,
            eval_mb_size=50,
            train_epochs=2,
            plugins=[
                RWalkPlugin(
                    ewc_lambda=0.1,
                    ewc_alpha=0.9,
                    delta_t=10,
                ),
            ],
        )
        run_strategy(benchmark, strategy)

    def test_synaptic_intelligence(self):
        # SIT scenario
        model, optimizer, criterion, benchmark = self.init_scenario(
            multi_task=False
        )
        strategy = SynapticIntelligence(
            model,
            optimizer,
            criterion,
            si_lambda=0.0001,
            train_epochs=1,
            train_mb_size=10,
            eval_mb_size=10,
        )
        run_strategy(benchmark, strategy)

        # MT scenario
        model, optimizer, criterion, benchmark = self.init_scenario(
            multi_task=True)
        strategy = SynapticIntelligence(
            model,
            optimizer,
            criterion,
            si_lambda=0.0001,
            train_epochs=1,
            train_mb_size=10,
            eval_mb_size=10,
        )
        run_strategy(benchmark, strategy)

    def test_cope(self):
        # Fast benchmark (hardcoded)
        n_classes = 10
        emb_size = n_classes  # Embedding size

        # SIT scenario
        model, optimizer, criterion, benchmark = self.init_scenario(
            multi_task=False
        )
        strategy = CoPE(
            model,
            optimizer,
            criterion,
            mem_size=10,
            n_classes=n_classes,
            p_size=emb_size,
            train_mb_size=10,
            device=self.device,
            eval_mb_size=50,
            train_epochs=2,
        )
        run_strategy(benchmark, strategy)

        # MT scenario
        # model, optimizer, criterion, benchmark = self.init_scenario(
        #     multi_task=True)
        # strategy = CoPE(
        #     model,
        #     optimizer,
        #     criterion,
        #     mem_size=10,
        #     n_classes=n_classes,
        #     p_size=emb_size,
        #     train_mb_size=10,
        #     device=self.device,
        #     eval_mb_size=50,
        #     train_epochs=2,
        # )
        # run_strategy(benchmark, strategy)

    def test_pnn(self):
        # only multi-task scenarios.
        # eval on future tasks is not allowed.
        model = PNN(num_layers=3, in_features=6, hidden_features_per_column=10)
        optimizer = torch.optim.SGD(model.parameters(), lr=0.1)
        strategy = PNNStrategy(
            model,
            optimizer,
            train_mb_size=10,
            device=self.device,
            eval_mb_size=50,
            train_epochs=2,
        )

        # train and test loop
        benchmark = self.load_benchmark(use_task_labels=True)
        for train_task in benchmark.train_stream:
            strategy.train(train_task)
        strategy.eval(benchmark.test_stream)

    def test_expertgate(self):
        model = ExpertGate(shape=(3, 227, 227), device=self.device)
        optimizer = torch.optim.SGD(model.parameters(), lr=0.1)
        strategy = ExpertGateStrategy(
            model,
            optimizer,
            device=self.device,
            train_mb_size=10,
            train_epochs=2,
            eval_mb_size=50,
            ae_train_mb_size=10,
            ae_train_epochs=2, 
            ae_lr=5e-4,
        )

        # Mandatory transform for AlexNet
        # 3 Channels and input size should be a minimum of 227
        AlexNetTransform = transforms.Compose([
            transforms.Lambda(lambda x: x.repeat(3, 1, 1)),      
            transforms.Resize((227, 227)),
            ])

        # train and test loop
        benchmark = self.load_benchmark(
            use_task_labels=True, 
            train_transform=AlexNetTransform, 
            eval_transform=AlexNetTransform,
            shuffle=False)

        for experience in benchmark.train_stream:
            # Transform targets to index by 0, if needed
            num_classes = len(experience.classes_in_this_experience)
            max_target_id = max(experience.classes_in_this_experience)
            index_diff = max_target_id + 1 - num_classes
            if (index_diff != 0):
                experience.dataset = experience.dataset.add_transforms(
                    target_transform=transforms.Lambda(
                        lambda y: y-index_diff)
                )
            strategy.train(experience)

    def test_icarl(self):
        model, optimizer, criterion, benchmark = self.init_scenario(
            multi_task=False
        )

        strategy = ICaRL(
            model.features,
            model.classifier,
            optimizer,
            20,
            buffer_transform=None,
            criterion=criterion,
            fixed_memory=True,
            train_mb_size=10,
            train_epochs=2,
            eval_mb_size=50,
            device=self.device,
        )

        run_strategy(benchmark, strategy)

    def test_lfl(self):

        # SIT scenario
        model, optimizer, criterion, benchmark = self.init_scenario(
            multi_task=False
        )
        strategy = LFL(
            model,
            optimizer,
            criterion,
            lambda_e=0.0001,
            train_mb_size=10,
            device=self.device,
            eval_mb_size=50,
            train_epochs=2,
        )
        run_strategy(benchmark, strategy)

        # MT scenario
        # model, optimizer, criterion, benchmark = self.init_scenario(
        #     multi_task=True)
        # strategy = LFL(
        #     model,
        #     optimizer,
        #     criterion,
        #     lambda_e=0.0001,
        #     train_mb_size=10,
        #     device=self.device,
        #     eval_mb_size=50,
        #     train_epochs=2,
        # )
        # run_strategy(benchmark, strategy)

    def test_mas(self):
        # SIT scenario
        model, optimizer, criterion, benchmark = self.init_scenario(
            multi_task=False
        )
        strategy = MAS(
            model,
            optimizer,
            criterion,
            lambda_reg=1.0,
            alpha=0.5,
            train_mb_size=10,
            device=self.device,
            eval_mb_size=50,
            train_epochs=2,
        )
        run_strategy(benchmark, strategy)

        # MT scenario
        # model, optimizer, criterion, benchmark = self.init_scenario(
        #     multi_task=True)
        # strategy = MAS(
        #     model,
        #     optimizer,
        #     criterion,
        #     lambda_reg=1.0,
        #     alpha=0.5,
        #     train_mb_size=10,
        #     device=self.device,
        #     eval_mb_size=50,
        #     train_epochs=2,
        # )
        # run_strategy(benchmark, strategy)
    
    def test_bic(self):
        # SIT scenario
        model, optimizer, criterion, benchmark = self.init_scenario(
            multi_task=False
        )
        strategy = BiC(
            model,
            optimizer,
            criterion,
            mem_size=50,
            val_percentage=0.1,
            T=2,
            stage_2_epochs=10,
            lamb=-1,
            lr=0.01,
            train_mb_size=10,
            device=self.device,
            eval_mb_size=50,
            train_epochs=2,
        )
        run_strategy(benchmark, strategy)

    def test_mir(self):
        # SIT scenario
        model, optimizer, criterion, benchmark = self.init_scenario(
            multi_task=False
        )
        strategy = MIR(
            model,
            optimizer,
            criterion,
            mem_size=1000,
            batch_size_mem=10,
            subsample=50,
            train_mb_size=10,
            device=self.device,
            eval_mb_size=50,
            train_epochs=2,
        )
        run_strategy(benchmark, strategy)

        # MT scenario
        model, optimizer, criterion, benchmark = self.init_scenario(
            multi_task=True)
        strategy = MIR(
            model,
            optimizer,
            criterion,
            mem_size=1000,
            batch_size_mem=10,
            subsample=50,
            train_mb_size=10,
            device=self.device,
            eval_mb_size=50,
            train_epochs=2,
        )
        run_strategy(benchmark, strategy)

    def test_erace(self):
        # SIT scenario
        model, optimizer, criterion, benchmark = self.init_scenario(
            multi_task=False
        )
        strategy = ER_ACE(
            model,
            optimizer,
            criterion,
            mem_size=1000,
            batch_size_mem=10,
            train_mb_size=10,
            device=self.device,
            eval_mb_size=50,
            train_epochs=2,
        )
        run_strategy(benchmark, strategy)
    
    def test_l2p(self):
        _, _, _, benchmark = self.init_scenario(
            multi_task=False
        )

        strategy = LearningToPrompt(
            model_name="simpleMLP",
            criterion=CrossEntropyLoss(),
            train_mb_size=10,
            device=self.device,
            train_epochs=1,
            num_classes=10,
            eval_mb_size=50,
            use_cls_features=False,
            use_mask=False,
            use_vit=False,
        )

        run_strategy(benchmark, strategy)

    def test_der(self):
        # SIT scenario
        model, optimizer, criterion, benchmark = self.init_scenario(
            multi_task=False
        )
        strategy = DER(
            model,
            optimizer,
            criterion,
            mem_size=1000,
            batch_size_mem=10,
            train_mb_size=10,
            device=self.device,
            eval_mb_size=50,
            train_epochs=2,
        )
        run_strategy(benchmark, strategy)

    def load_benchmark(self, use_task_labels=False, 
                       train_transform=None, 
                       eval_transform=None, 
                       shuffle=True):
        """
        Returns a NC benchmark from a fake dataset of 10 classes, 5 experiences,
        2 classes per experience.

        :param fast_test: if True loads fake data, MNIST otherwise.
        """
        return get_fast_benchmark(use_task_labels=use_task_labels, 
                                  train_transform=train_transform, 
                                  eval_transform=eval_transform,
                                  shuffle=shuffle)

    def get_model(self, fast_test=False, multi_task=False):
        if fast_test:
            if multi_task:
                model = MTSimpleMLP(input_size=6, hidden_size=10)
            else:
                model = SimpleMLP(input_size=6, hidden_size=10)
            # model.classifier = IncrementalClassifier(
            #     model.classifier.in_features)
            return model
        else:
            if multi_task:
                model = MTSimpleMLP()
            else:
                model = SimpleMLP()
            # model.classifier = IncrementalClassifier(
            #     model.classifier.in_features)
            return model


if __name__ == "__main__":
    unittest.main()<|MERGE_RESOLUTION|>--- conflicted
+++ resolved
@@ -43,15 +43,12 @@
     CoPE,
     StreamingLDA,
     MAS,
-<<<<<<< HEAD
-    ExpertGateStrategy
-=======
     BiC,
     MIR,
     ER_ACE,
     DER,
     LearningToPrompt,
->>>>>>> d60eb90c
+    ExpertGateStrategy
 )
 from avalanche.training.supervised.cumulative import Cumulative
 from avalanche.training.supervised.icarl import ICaRL
